class Foo {
<<<<<<< HEAD
  init() {
    return;
  }
}

var foo = Foo();
=======
  returnSelf() {
    return Foo;
  }
}

print Foo().returnSelf(); // expect: Foo
>>>>>>> f2ff6950
<|MERGE_RESOLUTION|>--- conflicted
+++ resolved
@@ -1,16 +1,6 @@
-class Foo {
-<<<<<<< HEAD
-  init() {
-    return;
-  }
-}
-
-var foo = Foo();
-=======
-  returnSelf() {
-    return Foo;
-  }
-}
-
-print Foo().returnSelf(); // expect: Foo
->>>>>>> f2ff6950
+var a = 0;
+print "ok here we go";
+while (a < 3) {
+    print a;
+    a = a + 1;
+}